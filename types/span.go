package types

import (
	"strconv"
	"time"
)

// Span represents a Zipkin span in a format more useful for consumption in
// Honeycomb.
// - BinaryAnnotations are turned into a key: value map.
// - Endpoint values in BinaryAnnotations are lifted into top-level
//   HostIPv4/Port/ServiceName values on the span.
// - Timestamp and Duration values are turned into time.Time and millisecond
//   values, respectively.
type Span struct {
	CoreSpanMetadata
	Annotations       []*annotation          `json:"annotations,omitempty"` // TODO lift annotation struct definition into this file
	BinaryAnnotations map[string]interface{} `json:"binaryAnnotations,omitempty"`
	Timestamp         time.Time              `json:"timestamp,omitempty"`
}

type annotation struct {
	Timestamp int64     `json:"timestamp"`
	Value     string    `json:"value"`
	Host      *endpoint `json:"endpoint,omitempty"`
}

type endpoint struct {
	Ipv4        string `json:"ipv4"`
	Port        int    `json:"port"`
	ServiceName string `json:"serviceName"`
}

// CoreSpanMetadata is the subset of span data that can be added directly into
// a libhoney event. Annotations, BinaryAnnotations and Timestamp need special
// handling.
type CoreSpanMetadata struct {
	TraceID      string  `json:"traceId"`
	TraceIDAsInt int64   `json:"-"` // Zipkin trace ID as integer; not added to events, but used for sampling decisions
	Name         string  `json:"name"`
	ID           string  `json:"id"`
	ParentID     string  `json:"parentId,omitempty"`
	ServiceName  string  `json:"serviceName,omitempty"`
	HostIPv4     string  `json:"hostIPv4,omitempty"`
	Port         int     `json:"port,omitempty"`
	Debug        bool    `json:"debug,omitempty"`
	DurationMs   float64 `json:"durationMs,omitempty"`
}

// ConvertTimestamp turns a Zipkin timestamp (a Unix timestamp in microseconds)
// into a time.Time value.
func ConvertTimestamp(tsMicros int64) time.Time {
	if tsMicros == 0 {
		return time.Now().UTC()
	}

	return time.Unix(tsMicros/1000000, (tsMicros%1000000)*1000).UTC()
}

<<<<<<< HEAD
// GuessAnnotationType takes a string value and turns it into a bool, int64 or
// float64 value if possible. This is a workaround for the fact that Zipkin
// BinaryAnnotation values are always transmitted as strings.
// (See e.g. the Zipkin API spec here:
// https://github.com/openzipkin/zipkin-api/blob/72280f3/zipkin-api.yaml#L235-L245)
func GuessAnnotationType(v string) interface{} {
	if v == "false" {
=======
// guessAnnotationType takes a value and, if it is a string, turns it into a bool,
// int64 or float64 value when possible. This is a workaround for the fact that
// Zipkin v1 BinaryAnnotation values are always transmitted as strings.
// (See e.g. the Zipkin API spec here:
// https://github.com/openzipkin/zipkin-api/blob/72280f3/zipkin-api.yaml#L235-L245)
//
// However it considers the possibility that the value is not a string in case the
// BinaryAnnotation does not implement the Zipkin API v1 spec. In this case it
// will just return the same value, without modifying it. See this issue
// for such an example:
// https://github.com/honeycombio/honeycomb-opentracing-proxy/issues/37
func guessAnnotationType(v interface{}) interface{} {
	strVal, ok := v.(string)
	if !ok {
		return v
	} else if strVal == "false" {
>>>>>>> 901b56db
		return false
	} else if strVal == "true" {
		return true
	} else if intVal, err := strconv.ParseInt(strVal, 10, 64); err == nil {
		return intVal
	} else if floatVal, err := strconv.ParseFloat(strVal, 64); err == nil {
		return floatVal
	}
	return strVal
}<|MERGE_RESOLUTION|>--- conflicted
+++ resolved
@@ -57,16 +57,7 @@
 	return time.Unix(tsMicros/1000000, (tsMicros%1000000)*1000).UTC()
 }
 
-<<<<<<< HEAD
-// GuessAnnotationType takes a string value and turns it into a bool, int64 or
-// float64 value if possible. This is a workaround for the fact that Zipkin
-// BinaryAnnotation values are always transmitted as strings.
-// (See e.g. the Zipkin API spec here:
-// https://github.com/openzipkin/zipkin-api/blob/72280f3/zipkin-api.yaml#L235-L245)
-func GuessAnnotationType(v string) interface{} {
-	if v == "false" {
-=======
-// guessAnnotationType takes a value and, if it is a string, turns it into a bool,
+// GuessAnnotationType takes a value and, if it is a string, turns it into a bool,
 // int64 or float64 value when possible. This is a workaround for the fact that
 // Zipkin v1 BinaryAnnotation values are always transmitted as strings.
 // (See e.g. the Zipkin API spec here:
@@ -77,12 +68,11 @@
 // will just return the same value, without modifying it. See this issue
 // for such an example:
 // https://github.com/honeycombio/honeycomb-opentracing-proxy/issues/37
-func guessAnnotationType(v interface{}) interface{} {
+func GuessAnnotationType(v interface{}) interface{} {
 	strVal, ok := v.(string)
 	if !ok {
 		return v
 	} else if strVal == "false" {
->>>>>>> 901b56db
 		return false
 	} else if strVal == "true" {
 		return true
